- hosts: tag_Name_jumpbox_prod
  sudo: True
  vars_files:
    - "{{ secure_dir }}/vars/users_jumpbox.yml"
    - "{{ secure_dir }}/vars/datadog_prod.yml"
  vars:
    secure_dir: '../../../configuration-secure/ansible'
    local_dir:  '../../../configuration-secure/ansible/local'
  roles:
    - common
<<<<<<< HEAD
    - datadog
=======
    - supervisor
>>>>>>> 3e037702
<|MERGE_RESOLUTION|>--- conflicted
+++ resolved
@@ -8,8 +8,4 @@
     local_dir:  '../../../configuration-secure/ansible/local'
   roles:
     - common
-<<<<<<< HEAD
-    - datadog
-=======
-    - supervisor
->>>>>>> 3e037702
+    - supervisor