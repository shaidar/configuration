---
- name: Install rsyslog configuration for edX
  template: dest=/etc/rsyslog.d/99-edx.conf src=edx_rsyslog.j2 owner=root group=root mode=644
  notify: restart rsyslogd
  sudo: True
  tags:
  - logging
  - update

- name: Install logrotate configuration for edX
  template: dest=/etc/logrotate.d/edx-services src=edx_logrotate.j2 owner=root group=root mode=644
  sudo: True
  tags:
  - logging
  - update

- name: Touch tracking file into existence
  command: touch -a {{log_base_dir}}/tracking.log creates={{log_base_dir}}/tracking.log
  sudo: True
  tags:
  - logging
  - update

- name: Set permissions on tracking file
<<<<<<< HEAD
  file: path={{log_base_dir}}/tracking.log owner=syslog group=adm mode=750
  sudo: True
=======
  file: path={{log_base_dir}}/tracking.log owner=syslog group=adm mode=640
>>>>>>> 2c81bf2a
  tags:
  - logging
  - update

- name: Install logrotate configuration for tracking file
  template: dest=/etc/logrotate.d/tracking.log src=edx_logrotate_tracking_log.j2 owner=root group=root mode=644
  sudo: True
  tags:
  - logging
  - update<|MERGE_RESOLUTION|>--- conflicted
+++ resolved
@@ -2,39 +2,30 @@
 - name: Install rsyslog configuration for edX
   template: dest=/etc/rsyslog.d/99-edx.conf src=edx_rsyslog.j2 owner=root group=root mode=644
   notify: restart rsyslogd
-  sudo: True
   tags:
   - logging
   - update
 
 - name: Install logrotate configuration for edX
   template: dest=/etc/logrotate.d/edx-services src=edx_logrotate.j2 owner=root group=root mode=644
-  sudo: True
   tags:
   - logging
   - update
 
 - name: Touch tracking file into existence
-  command: touch -a {{log_base_dir}}/tracking.log creates={{log_base_dir}}/tracking.log
-  sudo: True
+  command: touch -a {{log_base_dir}}/tracking.log creates={{log_base_dir}}/tracking.log 
   tags:
   - logging
   - update
 
 - name: Set permissions on tracking file
-<<<<<<< HEAD
-  file: path={{log_base_dir}}/tracking.log owner=syslog group=adm mode=750
-  sudo: True
-=======
   file: path={{log_base_dir}}/tracking.log owner=syslog group=adm mode=640
->>>>>>> 2c81bf2a
   tags:
   - logging
   - update
 
 - name: Install logrotate configuration for tracking file
   template: dest=/etc/logrotate.d/tracking.log src=edx_logrotate_tracking_log.j2 owner=root group=root mode=644
-  sudo: True
   tags:
   - logging
   - update