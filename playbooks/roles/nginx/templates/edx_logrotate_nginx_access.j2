# Put in place by ansible

<<<<<<< HEAD
{{ nginx_log_dir }}/*.log {
  create 0640 www-data syslog
=======
{{ nginx_log_dir }}/*access.log {
  create 0640 www-data adm
>>>>>>> 7bc2c211
  compress
  delaycompress
  dateext
  missingok
  notifempty
  daily
  rotate 90
  postrotate
	[ -f /var/run/nginx.pid ] && kill -HUP `cat /var/run/nginx.pid`
  endscript
}
<|MERGE_RESOLUTION|>--- conflicted
+++ resolved
@@ -1,12 +1,7 @@
 # Put in place by ansible
 
-<<<<<<< HEAD
-{{ nginx_log_dir }}/*.log {
-  create 0640 www-data syslog
-=======
 {{ nginx_log_dir }}/*access.log {
   create 0640 www-data adm
->>>>>>> 7bc2c211
   compress
   delaycompress
   dateext
