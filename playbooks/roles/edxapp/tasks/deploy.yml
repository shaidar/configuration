# Do A Checkout
- name: edxapp | checkout edx-platform repo into {{edxapp_code_dir}}
  git: dest={{edxapp_code_dir}} repo={{edx_platform_repo}} version={{edx_platform_commit}}
  register: chkout
  sudo_user: "{{ edxapp_user }}"
  notify:
  - "edxapp | restart edxapp"
  - "edxapp | restart edxapp_workers"
  tags: deploy

- name: edxapp | git clean after checking out edx-platform
  shell: cd {{edxapp_code_dir}} && git clean -xdf
  sudo_user: "{{ edxapp_user }}"
  notify:
  - "edxapp | restart edxapp"
  - "edxapp | restart edxapp_workers"
  tags: deploy

- name: edxapp | checkout theme
  git: dest={{ edxapp_app_dir }}/themes/{{edxapp_theme_name}} repo={{edxapp_theme_source_repo}} version={{edxapp_theme_version}}
  when: edxapp_theme_name != ''
  sudo_user: "{{ edxapp_user }}"
  notify:
  - "edxapp | restart edxapp"
  - "edxapp | restart edxapp_workers"
  tags:
  - deploy

- name: edxapp | create checksum for requirements, package.json and Gemfile
  shell: >
    /usr/bin/md5sum {{ " ".join(edxapp_chksum_req_files) }} 2>/dev/null > /var/tmp/edxapp.req.new
  sudo_user: "{{ edxapp_user }}"
  ignore_errors: true
  tags:
  - deploy

- stat: path=/var/tmp/edxapp.req.new
  register: new
  sudo_user: "{{ edxapp_user }}"
  tags: deploy

- stat: path=/var/tmp/edxapp.req.installed
  register: inst
  sudo_user: "{{ edxapp_user }}"
  tags: deploy

# Substitute github mirror in all requirements files
# This is run on every single deploy
- name: edxapp | Updating requirement files for git mirror
  command: |
    /bin/sed -i -e 's/github\.com/{{ COMMON_GIT_MIRROR }}/g' {{ " ".join(edxapp_all_req_files) }}
  sudo_user: "{{ edxapp_user }}"
  notify:
  - "edxapp | restart edxapp"
  - "edxapp | restart edxapp_workers"
  tags: deploy

# Ruby plays that need to be run after platform updates.
- name: edxapp | gem install bundler
  shell: >
    gem install bundle
      chdir={{ edxapp_code_dir }}
      executable=/bin/bash
  environment: "{{ edxapp_environment }}"
  sudo_user: "{{ edxapp_user }}"
  notify:
  - "edxapp | restart edxapp"
  - "edxapp | restart edxapp_workers"
  tags: deploy

- name: edxapp | bundle install
  shell: >
    bundle install --binstubs
      chdir={{ edxapp_code_dir }}
      executable=/bin/bash
  sudo_user: "{{ edxapp_user }}"
  environment: "{{ edxapp_environment }}"
  notify:
  - "edxapp | restart edxapp"
  - "edxapp | restart edxapp_workers"
  tags: deploy

# Node play that need to be run after platform updates.
- name: edxapp | Install edx-platform npm dependencies
  shell: npm install chdir={{ edxapp_code_dir }}
  sudo_user: "{{ edxapp_user }}"
  environment: "{{ edxapp_environment }}"
  notify:
  - "edxapp | restart edxapp"
  - "edxapp | restart edxapp_workers"
  tags: deploy

<<<<<<< HEAD
# Substitute github mirror in all requirements files
#
- name: Updating requirement files for git mirror
  command: |
    /bin/sed -i -e 's/github\.com/{{ GIT_MIRROR }}/g' {{ item }}
  with_items:
    - "{{ base_requirements_file }}"
    - "{{ pre_requirements_file }}"
    - "{{ post_requirements_file }}"
    - "{{ repo_requirements_file }}"
    - "{{ github_requirements_file }}"
    - "{{ local_requirements_file }}"
    - "{{ sandbox_base_requirements }}"
    - "{{ sandbox_local_requirements }}"
    - "{{ sandbox_post_requirements }}"
  tags:
    - lms
    - cms
    - install
    - deploy
=======
>>>>>>> 3e037702

# Install the python pre requirements into {{ edxapp_venv_dir }}
- name : edxapp | install python pre-requirements
  pip: >
    requirements="{{pre_requirements_file}}"
    virtualenv="{{edxapp_venv_dir}}"
    state=present
    extra_args="-i {{ edxapp_pypi_local_mirror }}"
  sudo_user: "{{ edxapp_user }}"
  environment: "{{ edxapp_environment }}"
  notify:
  - "edxapp | restart edxapp"
  - "edxapp | restart edxapp_workers"
  when: not inst.stat.exists or new.stat.md5 != inst.stat.md5
  tags: deploy

# Install the python modules into {{ edxapp_venv_dir }}
- name : edxapp | install python base-requirements
  # Need to use shell rather than pip so that we can maintain the context of our current working directory; some
  # requirements are pathed relative to the edx-platform repo. Using the pip from inside the virtual environment implicitly
  # installs everything into that virtual environment.
  shell: >
    {{ edxapp_venv_dir }}/bin/pip install -i {{ edxapp_pypi_local_mirror }} --exists-action w --use-mirrors -r {{ base_requirements_file }}
    chdir={{ edxapp_code_dir }}
  environment: "{{ edxapp_environment }}"
  sudo_user: "{{ edxapp_user }}"
  notify:
  - "edxapp | restart edxapp"
  - "edxapp | restart edxapp_workers"
  when: not inst.stat.exists or new.stat.md5 != inst.stat.md5
  tags: deploy

# Install the python post requirements into {{ edxapp_venv_dir }}
- name : edxapp | install python post-requirements
  pip: >
    requirements="{{post_requirements_file}}"
    virtualenv="{{edxapp_venv_dir}}"
    state=present
    extra_args="-i {{ edxapp_pypi_local_mirror }}"
  sudo_user: "{{ edxapp_user }}"
  environment: "{{ edxapp_environment }}"
  notify:
  - "edxapp | restart edxapp"
  - "edxapp | restart edxapp_workers"
  when: not inst.stat.exists or new.stat.md5 != inst.stat.md5
  tags: deploy

# Install the final python modules into {{ edxapp_venv_dir }}
- name : edxapp | install python post-post requirements
  # Need to use shell rather than pip so that we can maintain the context of our current working directory; some
  # requirements are pathed relative to the edx-platform repo. Using the pip from inside the virtual environment implicitly
  # installs everything into that virtual environment.
  shell: cd {{ edxapp_code_dir }} && {{ edxapp_venv_dir }}/bin/pip install -i {{ edxapp_pypi_local_mirror }} --exists-action w --use-mirrors -r {{ item }}
  with_items:
  - "{{ repo_requirements_file }}"
  - "{{ github_requirements_file }}"
  - "{{ local_requirements_file }}"
  sudo_user: "{{ edxapp_user }}"
  notify:
  - "edxapp | restart edxapp"
  - "edxapp | restart edxapp_workers"
  tags: deploy


# Install the sandbox python modules into {{ edxapp_venv_dir }}
- name : edxapp | install sandbox requirements into regular venv
  # Need to use shell rather than pip so that we can maintain the context of our current working directory; some
  # requirements are pathed relative to the edx-platform repo. Using the pip from inside the virtual environment implicitly
  # installs everything into that virtual environment.
  shell: cd {{ edxapp_code_dir }} && {{ edxapp_venv_dir }}/bin/pip install -i {{ edxapp_pypi_local_mirror }} --exists-action w --use-mirrors -r {{ item }}
  with_items:
  - "{{ sandbox_base_requirements }}"
  - "{{ sandbox_local_requirements }}"
  - "{{ sandbox_post_requirements }}"
<<<<<<< HEAD
  when: not EDXAPP_PYTHON_SANDBOX
  tags:
  - lms
  - cms
  - install
  - deploy

- name: changing group ownership to www-data for everything in the venv (workaround)
  shell: chgrp -R www-data {{ venv_dir }}
  tags:
  - deploy

# need to disable this profile, otherwise the pip inside the sandbox venv has no permissions
# to install anything
- name: disable apparmor profile for code sandbox
  shell: "{{ item }}"
  with_items:
    - "ln -s /etc/apparmor.d/code.sandbox /etc/apparmor.d/disable/"
    - "apparmor_parser -R /etc/apparmor.d/code.sandbox"
  when: EDXAPP_PYTHON_SANDBOX
  tags:
  - deploy
  - edxapp-sandbox

- name: Install sandbox requirements into sandbox venv
  shell: >
    cd {{ edx_platform_code_dir }} &&
    {{ EDXAPP_SANDBOX_VENV_DIR }}/bin/pip install -i {{ PYPI_MIRROR_URL }} --exists-action w --use-mirrors
    --upgrade --no-deps -r {{ item }}
  with_items:
  - "{{ sandbox_base_requirements }}"
  - "{{ sandbox_local_requirements }}"
  - "{{ sandbox_post_requirements }}"
  when: EDXAPP_PYTHON_SANDBOX
  tags:
  - deploy
  - edxapp-sandbox

- name: re-enable apparmor profile for code sandbox
  shell: "{{ item }}"
  with_items:
    - "unlink /etc/apparmor.d/disable/code.sandbox"
    - "apparmor_parser -r /etc/apparmor.d/code.sandbox"
  when: EDXAPP_PYTHON_SANDBOX
  tags:
  - deploy
  - edxapp-sandbox

- name: put code sandbox into aa-enforce or aa-complain mode, depending on EDXAPP_SANDBOX_ENFORCE
  command: /usr/sbin/{{ edxapp_aa_command }} /etc/apparmor.d/code.sandbox
  when: EDXAPP_PYTHON_SANDBOX
  tags:
  - deploy
  - edxapp-sandbox
=======
  when: install_sandbox_reqs_into_regular_venv
  sudo_user: "{{ edxapp_user }}"
  when: not inst.stat.exists or new.stat.md5 != inst.stat.md5
  notify:
  - "edxapp | restart edxapp"
  - "edxapp | restart edxapp_workers"
  tags: deploy

- name: edxapp | compiling all py files in the edx-platform repo
  shell: "{{ edxapp_venv_bin }}/python -m compileall {{ edxapp_code_dir }}"
  sudo_user: "{{ edxapp_user }}"
  notify:
  - "edxapp | restart edxapp"
  - "edxapp | restart edxapp_workers"
  tags: deploy

  # alternative would be to give {{ common_web_user }} read access
  # to the virtualenv but that permission change will require
  # root access.
- name: edxapp | give other read permissions to the virtualenv
  command: chmod -R o+r "{{ edxapp_venv_dir }}"
  sudo_user: "{{ edxapp_user }}"
  notify:
  - "edxapp | restart edxapp"
  - "edxapp | restart edxapp_workers"
  tags: deploy

- name: edxapp | create checksum for installed requirements
  shell: cp /var/tmp/edxapp.req.new /var/tmp/edxapp.req.installed
  sudo_user: "{{ edxapp_user }}"
  notify: "edxapp | restart edxapp"
  tags: deploy

>>>>>>> 3e037702

# https://code.launchpad.net/~wligtenberg/django-openid-auth/mysql_fix/+merge/22726
# This is necessary for when syncdb is run and the django_openid_auth module is installed,
# not sure if this fix will ever get merged
# We should never do this in production
- name: edxapp | openid workaround - NOT FOR PRODUCTION
  shell: sed -i -e 's/claimed_id = models.TextField(max_length=2047, unique=True/claimed_id = models.TextField(max_length=2047/' {{ edxapp_venv_dir }}/lib/python2.7/site-packages/django_openid_auth/models.py
  when: openid_workaround is defined
  sudo_user: "{{ edxapp_user }}"
  notify:
  - "edxapp | restart edxapp"
  - "edxapp | restart edxapp_workers"
  tags:
  - deploy

# creates the supervisor jobs for the
# service variants configured, runs
# gather_assets and db migrations
- include: service_variant_config.yml

  # call supervisorctl update. this reloads
  # the supervisorctl config and restarts
  # the services if any of the configurations
  # have changed.

- name: edxapp | update supervisor configuration
  shell:  "{{ supervisor_ctl }} -c {{ supervisor_cfg }} update"
  register: supervisor_update
  sudo_user: "{{ supervisor_service_user }}"
  changed_when: supervisor_update.stdout != ""
  when: not devstack
  tags: deploy

- name: edxapp | ensure edxapp has started
  supervisorctl: >
    state=started
    supervisorctl_path={{ supervisor_ctl }}
    config={{ supervisor_cfg }}
    name="edxapp:{{ item }}"
  sudo_user: "{{ supervisor_service_user }}"
  when: not devstack
  with_items: service_variants_enabled
  tags: deploy

- name: edxapp | ensure edxapp_workers has started
  supervisorctl: >
    name="edxapp_worker:{{ item.service_variant }}_{{ item.queue }}_{{ item.concurrency }}"
    supervisorctl_path={{ supervisor_ctl }}
    config={{ supervisor_cfg }}
    state=started
  when: celery_worker is defined and not devstack
  with_items: edxapp_workers
  sudo_user: "{{ supervisor_service_user }}"
  tags: deploy<|MERGE_RESOLUTION|>--- conflicted
+++ resolved
@@ -90,9 +90,7 @@
   - "edxapp | restart edxapp_workers"
   tags: deploy
 
-<<<<<<< HEAD
 # Substitute github mirror in all requirements files
-#
 - name: Updating requirement files for git mirror
   command: |
     /bin/sed -i -e 's/github\.com/{{ GIT_MIRROR }}/g' {{ item }}
@@ -111,8 +109,6 @@
     - cms
     - install
     - deploy
-=======
->>>>>>> 3e037702
 
 # Install the python pre requirements into {{ edxapp_venv_dir }}
 - name : edxapp | install python pre-requirements
@@ -187,18 +183,14 @@
   - "{{ sandbox_base_requirements }}"
   - "{{ sandbox_local_requirements }}"
   - "{{ sandbox_post_requirements }}"
-<<<<<<< HEAD
-  when: not EDXAPP_PYTHON_SANDBOX
-  tags:
-  - lms
-  - cms
-  - install
-  - deploy
-
-- name: changing group ownership to www-data for everything in the venv (workaround)
-  shell: chgrp -R www-data {{ venv_dir }}
-  tags:
-  - deploy
+  #when: not EDXAPP_PYTHON_SANDBOX
+  when: install_sandbox_reqs_into_regular_venv
+  sudo_user: "{{ edxapp_user }}"
+  when: not inst.stat.exists or new.stat.md5 != inst.stat.md5
+  notify:
+  - "edxapp | restart edxapp"
+  - "edxapp | restart edxapp_workers"
+  tags: deploy
 
 # need to disable this profile, otherwise the pip inside the sandbox venv has no permissions
 # to install anything
@@ -242,14 +234,6 @@
   tags:
   - deploy
   - edxapp-sandbox
-=======
-  when: install_sandbox_reqs_into_regular_venv
-  sudo_user: "{{ edxapp_user }}"
-  when: not inst.stat.exists or new.stat.md5 != inst.stat.md5
-  notify:
-  - "edxapp | restart edxapp"
-  - "edxapp | restart edxapp_workers"
-  tags: deploy
 
 - name: edxapp | compiling all py files in the edx-platform repo
   shell: "{{ edxapp_venv_bin }}/python -m compileall {{ edxapp_code_dir }}"
@@ -275,8 +259,6 @@
   sudo_user: "{{ edxapp_user }}"
   notify: "edxapp | restart edxapp"
   tags: deploy
-
->>>>>>> 3e037702
 
 # https://code.launchpad.net/~wligtenberg/django-openid-auth/mysql_fix/+merge/22726
 # This is necessary for when syncdb is run and the django_openid_auth module is installed,
