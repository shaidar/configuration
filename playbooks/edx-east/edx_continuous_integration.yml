- name: Configure instance(s)
  hosts: all
  sudo: True
  gather_facts: True
  serial: 10
  vars:
    migrate_db: "yes"
    openid_workaround: True
<<<<<<< HEAD
    ENABLE_DATADOG: True
    ENABLE_SPLUNKFORWARDER: False
    ENABLE_NEWRELIC: False
    edx_internal: False
=======
>>>>>>> bc23df7c
  roles:
    - aws
    - role: nginx
      nginx_sites:
      - cms
      - lms
      - ora
      - xqueue
      - xserver
      - certs
      nginx_default_sites:
      - lms
    - edxlocal
    - mongo
    - { role: 'edxapp', celery_worker: True }
    - edxapp
    - role: demo
      tags: ['demo']
    - { role: 'rabbitmq', rabbitmq_ip: '127.0.0.1' }
    - oraclejdk
    - elasticsearch
    - forum
    - { role: "xqueue", update_users: True }
    - { role: xserver, when: edx_internal }
    - ora
    - certs
    - edx_ansible
    - role: datadog
      when: COMMON_ENABLE_DATADOG
    - role: splunkforwarder
      when: COMMON_ENABLE_SPLUNKFORWARDER
    - role: newrelic
      when: COMMON_ENABLE_NEWRELIC
    - flower<|MERGE_RESOLUTION|>--- conflicted
+++ resolved
@@ -6,13 +6,6 @@
   vars:
     migrate_db: "yes"
     openid_workaround: True
-<<<<<<< HEAD
-    ENABLE_DATADOG: True
-    ENABLE_SPLUNKFORWARDER: False
-    ENABLE_NEWRELIC: False
-    edx_internal: False
-=======
->>>>>>> bc23df7c
   roles:
     - aws
     - role: nginx
@@ -36,7 +29,7 @@
     - elasticsearch
     - forum
     - { role: "xqueue", update_users: True }
-    - { role: xserver, when: edx_internal }
+    - xserver
     - ora
     - certs
     - edx_ansible
